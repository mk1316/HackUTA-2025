--- conflicted
+++ resolved
@@ -1,34 +1,8 @@
 'use client';
 
-<<<<<<< HEAD
 import { useAuth0 } from '@auth0/auth0-react';
 import { useRouter } from 'next/navigation';
 import { useEffect } from 'react';
-
-export default function Home() {
-  const { user, isLoading } = useAuth0();
-  const router = useRouter();
-
-  useEffect(() => {
-    if (!isLoading) {
-      if (user) {
-        // User is authenticated, redirect to dashboard
-        router.push('/dashboard');
-      } else {
-        // User is not authenticated, redirect to login
-        router.push('/login');
-      }
-    }
-  }, [user, isLoading, router]);
-
-  // Show loading while checking authentication status
-  if (isLoading) {
-    return (
-      <div className="min-h-screen bg-gradient-to-br from-gray-900 via-gray-800 to-gray-900 flex items-center justify-center">
-        <div className="text-center">
-          <div className="w-8 h-8 border-4 border-neon-500 border-t-transparent rounded-full animate-spin mx-auto mb-4"></div>
-          <p className="text-white/70">Loading...</p>
-=======
 import { useState } from 'react';
 import FileUpload from './components/FileUpload';
 import PDFViewer from './components/PDFViewer';
@@ -42,6 +16,9 @@
 import { uploadSyllabus } from './lib/api';
 
 export default function Home() {
+  const { user, isLoading } = useAuth0();
+  const router = useRouter();
+  
   const [selectedFile, setSelectedFile] = useState<File | null>(null);
   const [showPDFPreview, setShowPDFPreview] = useState(false);
   const [isProcessing, setIsProcessing] = useState(false);
@@ -49,6 +26,18 @@
   const [showParsedModal, setShowParsedModal] = useState(false);
   const [parsedData, setParsedData] = useState<ParsedSyllabus | null>(null);
   const [savedEvents, setSavedEvents] = useState<ParsedEvent[]>([]);
+
+  useEffect(() => {
+    if (!isLoading) {
+      if (user) {
+        // User is authenticated, redirect to dashboard
+        router.push('/dashboard');
+      } else {
+        // User is not authenticated, redirect to login
+        router.push('/login');
+      }
+    }
+  }, [user, isLoading, router]);
 
   const handleFileSelect = async (file: File) => {
     console.log('📁 File selected:', {
@@ -177,52 +166,18 @@
     window.location.href = '/kanban';
   };
 
-  return (
-    <div className="min-h-screen relative overflow-hidden">
-      {/* Animated Background */}
-      <AnimatedBackground />
-      
-      {/* Theme Toggle Button */}
-      <ThemeToggle />
-      
-      {/* Header */}
-      <header className="relative z-10 glassmorphism border-b border-white border-opacity-20">
-        <div className="max-w-7xl mx-auto px-4 sm:px-6 lg:px-8 py-6">
-          <div className="flex items-center justify-between">
-            <div className="flex items-center space-x-4">
-              <div className="relative">
-                <div className="absolute inset-0 bg-gradient-to-r from-blue-500 to-purple-600 rounded-xl blur-lg opacity-75 animate-pulse-glow" />
-                <Calendar className="relative h-10 w-10 text-white" />
-              </div>
-              <div>
-                <h1 className="text-3xl font-bold gradient-text">Syllabus to Calendar</h1>
-                <p className="text-sm text-white text-opacity-80 flex items-center">
-                  <Sparkles className="h-4 w-4 mr-1" />
-                  Transform your course syllabus into a smart calendar
-                </p>
-              </div>
-            </div>
-          </div>
->>>>>>> 9fa162b4
+  // Show loading while checking authentication status
+  if (isLoading) {
+    return (
+      <div className="min-h-screen bg-gradient-to-br from-gray-900 via-gray-800 to-gray-900 flex items-center justify-center">
+        <div className="text-center">
+          <div className="w-8 h-8 border-4 border-neon-500 border-t-transparent rounded-full animate-spin mx-auto mb-4"></div>
+          <p className="text-white/70">Loading...</p>
         </div>
       </div>
     );
   }
 
-<<<<<<< HEAD
   // This should not render as we redirect immediately
   return null;
-=======
-      {/* Parsed Events Modal */}
-      <ParsedEventsModal
-        isOpen={showParsedModal}
-        onClose={() => setShowParsedModal(false)}
-        parsedData={parsedData}
-        onSave={handleSaveEvents}
-        onContinue={handleContinueToCalendar}
-        syllabusFile={selectedFile}
-      />
-    </div>
-  );
->>>>>>> 9fa162b4
 }